--- === PaperWM.spoon ===
---
--- Tile windows horizontally. Inspired by PaperWM Gnome extension.
---
--- # Usage
---
--- `PaperWM:start()` will begin automatically tiling new and existing windows.
--- `PaperWM:stop()` will release control over windows.
---
--- Set `PaperWM.window_gap` to the number of pixels to space between windows and
--- the top and bottom screen edges.
---
--- Overwrite `PaperWM.window_filter` to ignore specific applications. For example:
---
--- ```
--- PaperWM.window_filter = PaperWM.window_filter:setAppFilter("Finder", false)
--- PaperWM:start() -- restart for new window filter to take effect
--- ```
---
--- # Limitations
---
--- MacOS does not allow a window to be moved fully off-screen. Windows that would
--- be tiled off-screen are placed in a margin on the left and right edge of the
--- screen. They are still visible and clickable.
---
--- It's difficult to detect when a window is dragged from one space or screen to
--- another. Use the move_window_N commands to move windows between spaces and
--- screens.
---
--- Arrange screens vertically to prevent windows from bleeding into other screens.
---
---
--- Download: [https://github.com/mogenson/PaperWM.spoon](https://github.com/mogenson/PaperWM.spoon)
local Rect <const> = hs.geometry.rect
local Screen <const> = hs.screen
local Spaces <const> = hs.spaces
local Timer <const> = hs.timer
local Watcher <const> = hs.uielement.watcher
local Window <const> = hs.window
local WindowFilter <const> = hs.window.filter
local partial <const> = hs.fnutils.partial

local MissionControl = dofile(hs.spoons.resourcePath("mission_control.lua"))
local Swipe = dofile(hs.spoons.resourcePath("swipe.lua"))

local PaperWM = {}
PaperWM.__index = PaperWM

-- Metadata
PaperWM.name = "PaperWM"
PaperWM.version = "0.5"
PaperWM.author = "Michael Mogenson"
PaperWM.homepage = "https://github.com/mogenson/PaperWM.spoon"
PaperWM.license = "MIT - https://opensource.org/licenses/MIT"

-- Types

---@alias PaperWM table PaperWM module object
---@alias Window userdata a ui.window
---@alias Frame table hs.geometry.rect
---@alias Index { row: number, col: number, space: number }
---@alias Space number a Mission Control space ID
---@alias Screen userdata hs.screen

---@alias Mapping { [string]: (table | string)[]}
PaperWM.default_hotkeys = {
    stop_events          = { { "alt", "cmd", "shift" }, "q" },
    refresh_windows      = { { "alt", "cmd", "shift" }, "r" },
    toggle_floating      = { { "alt", "cmd", "shift" }, "escape" },
    focus_left           = { { "alt", "cmd" }, "left" },
    focus_right          = { { "alt", "cmd" }, "right" },
    focus_up             = { { "alt", "cmd" }, "up" },
    focus_down           = { { "alt", "cmd" }, "down" },
    swap_left            = { { "alt", "cmd", "shift" }, "left" },
    swap_right           = { { "alt", "cmd", "shift" }, "right" },
    swap_up              = { { "alt", "cmd", "shift" }, "up" },
    swap_down            = { { "alt", "cmd", "shift" }, "down" },
    center_window        = { { "alt", "cmd" }, "c" },
    full_width           = { { "alt", "cmd" }, "f" },
    cycle_width          = { { "alt", "cmd" }, "r" },
    cycle_height         = { { "alt", "cmd", "shift" }, "r" },
    reverse_cycle_width  = { { "ctrl", "alt", "cmd" }, "r" },
    reverse_cycle_height = { { "ctrl", "alt", "cmd", "shift" }, "r" },
    slurp_in             = { { "alt", "cmd" }, "i" },
    barf_out             = { { "alt", "cmd" }, "o" },
    split_screen         = {{  "alt", "cmd"}, "s"},
    switch_space_l       = { { "alt", "cmd" }, "," },
    switch_space_r       = { { "alt", "cmd" }, "." },
    switch_space_1       = { { "alt", "cmd" }, "1" },
    switch_space_2       = { { "alt", "cmd" }, "2" },
    switch_space_3       = { { "alt", "cmd" }, "3" },
    switch_space_4       = { { "alt", "cmd" }, "4" },
    switch_space_5       = { { "alt", "cmd" }, "5" },
    switch_space_6       = { { "alt", "cmd" }, "6" },
    switch_space_7       = { { "alt", "cmd" }, "7" },
    switch_space_8       = { { "alt", "cmd" }, "8" },
    switch_space_9       = { { "alt", "cmd" }, "9" },
    move_window_1        = { { "alt", "cmd", "shift" }, "1" },
    move_window_2        = { { "alt", "cmd", "shift" }, "2" },
    move_window_3        = { { "alt", "cmd", "shift" }, "3" },
    move_window_4        = { { "alt", "cmd", "shift" }, "4" },
    move_window_5        = { { "alt", "cmd", "shift" }, "5" },
    move_window_6        = { { "alt", "cmd", "shift" }, "6" },
    move_window_7        = { { "alt", "cmd", "shift" }, "7" },
    move_window_8        = { { "alt", "cmd", "shift" }, "8" },
    move_window_9        = { { "alt", "cmd", "shift" }, "9" }
}

-- filter for windows to manage
PaperWM.window_filter = WindowFilter.new():setOverrideFilter({
    visible = true,
    fullscreen = false,
    hasTitlebar = true,
    allowRoles = "AXStandardWindow"
})
-- PaperWM.window_filter = PaperWM.window_filter:setAppFilter("Finder", false)
-- PaperWM.window_filter = PaperWM.window_filter:setAppFilter("Preview", false)
-- PaperWM.window_filter = PaperWM.window_filter:setAppFilter("Spotify", false)
-- PaperWM.window_filter = PaperWM.window_filter:setAppFilter("Music", false)
-- PaperWM.window_filter = PaperWM.window_filter:setAppFilter("System Settings", false)
-- PaperWM.window_filter = PaperWM.window_filter:setAppFilter("Arc", {fullscreen = false})



-- number of pixels between windows
PaperWM.window_gap = 8

-- ratios to use when cycling widths and heights, golden ratio by default
PaperWM.window_ratios = { 0.23607, 0.38195, 0.61804 }

-- size of the on-screen margin to place off-screen windows
PaperWM.screen_margin = 1

-- number of fingers to detect a horizontal swipe, set to 0 to disable
PaperWM.swipe_fingers = 0

-- increase this number to make windows move futher when swiping
PaperWM.swipe_gain = 1

-- logger
PaperWM.logger = hs.logger.new(PaperWM.name)

-- constants
---@enum Direction
local Direction <const> = {
    LEFT = -1,
    RIGHT = 1,
    UP = -2,
    DOWN = 2,
    WIDTH = 3,
    HEIGHT = 4,
    ASCENDING = 5,
    DESCENDING = 6
}

-- hs.settings key for persisting is_floating, stored as an array of window id
local IsFloatingKey <const> = 'PaperWM_is_floating'

-- array of windows sorted from left to right
local window_list = {} -- 3D array of tiles in order of [space][x][y]
local index_table = {} -- dictionary of {space, x, y} with window id for keys
local ui_watchers = {} -- dictionary of uielement watchers with window id for keys
local is_floating = {} -- dictionary of boolean with window id for keys
local x_positions = {} -- dictionary of horizontal positions with [space][window] for keys

-- refresh window layout on screen change
local screen_watcher = Screen.watcher.new(function() PaperWM:refreshWindows() end)

---return the first window that's completely on the screen
---@param space Space space to lookup windows
---@param screen_frame Frame the coordinates of the screen
---@pram direction Direction|nil either LEFT or RIGHT
---@return Window|nil
local function getFirstVisibleWindow(space, screen_frame, direction)
    direction = direction or Direction.LEFT
    local distance = math.huge
    local closest = nil

    for _, windows in ipairs(window_list[space] or {}) do
        local window = windows[1] -- take first window in column
        local d = (function()
            if direction == Direction.LEFT then
                return window:frame().x - screen_frame.x
            elseif direction == Direction.RIGHT then
                return screen_frame.x2 - window:frame().x2
            end
        end)() or math.huge
        if d >= 0 and d < distance then
            distance = d
            closest = window
        end
    end
    return closest
end

---get a column of windows for a space from the window_list
---@param space Space
---@param col number
---@return Window[]
local function getColumn(space, col) return (window_list[space] or {})[col] end

---get a window in a row, in a column, in a space from the window_list
---@param space Space
---@param col number
---@param row number
---@return Window
local function getWindow(space, col, row)
    return (getColumn(space, col) or {})[row]
end

---get the tileable bounds for a screen
---@param screen Screen
---@return Frame
local function getCanvas(screen)
    local screen_frame = screen:frame()
    return Rect(screen_frame.x + PaperWM.window_gap,
        screen_frame.y + PaperWM.window_gap,
        screen_frame.w - (2 * PaperWM.window_gap),
        screen_frame.h - (2 * PaperWM.window_gap))
end

---update the column number in window_list to be ascending from provided column up
---@param space Space
---@param column number
local function updateIndexTable(space, column)
    local columns = window_list[space] or {}
    for col = column, #columns do
        for row, window in ipairs(getColumn(space, col)) do
            index_table[window:id()] = { space = space, col = col, row = row }
        end
    end
end

---update the virtual x position for a table of windows on the specified space
---@param space Space
---@param windows Window[]
local function updateVirtualPositions(space, windows, x)
    if PaperWM.swipe_fingers == 0 then return end
    if not x_positions[space] then
        x_positions[space] = {}
    end
    for _, window in ipairs(windows) do
        x_positions[space][window] = x
    end
end

---save the is_floating list to settings
local function persistFloatingList()
    local persisted = {}
    for k, _ in pairs(is_floating) do
        table.insert(persisted, k)
    end
    hs.settings.set(IsFloatingKey, persisted)
end

local prev_focused_window = nil ---@type Window|nil
local pending_window = nil ---@type Window|nil

---callback for window events
---@param window Window
---@param event string name of the event
---@param self PaperWM
local function windowEventHandler(window, event, self)
    self.logger.df("%s for [%s] id: %d", event, window,
        window and window:id() or -1)
    local space = nil

    --[[ When a new window is created, We first get a windowVisible event but
    without a Space. Next we receive a windowFocused event for the window, but
    this also sometimes lacks a Space. Our approach is to store the window
    pending a Space in the pending_window variable and set a timer to try to add
    the window again later. Also schedule the windowFocused handler to run later
    after the window was added ]]
    --

    if is_floating[window:id()] then
        -- this event is only meaningful for floating windows
        if event == "windowDestroyed" then
            is_floating[window:id()] = nil
            persistFloatingList()
        end
        -- no other events are meaningful for floating windows
        return
    end

    if event == "windowFocused" then
        if pending_window and window == pending_window then
            Timer.doAfter(Window.animationDuration,
                function()
                    self.logger.vf("pending window timer for %s", window)
                    windowEventHandler(window, event, self)
                end)
            return
        end
        prev_focused_window = window -- for addWindow()
        space = Spaces.windowSpaces(window)[1]
    elseif event == "windowVisible" or event == "windowUnfullscreened" then
        space = self:addWindow(window)
        if pending_window and window == pending_window then
            pending_window = nil -- tried to add window for the second time
        elseif not space then
            pending_window = window
            Timer.doAfter(Window.animationDuration,
                function()
                    windowEventHandler(window, event, self)
                end)
            return
        end
    elseif event == "windowNotVisible" then
        space = self:removeWindow(window)
    elseif event == "windowFullscreened" then
        space = self:removeWindow(window, true) -- don't focus new window if fullscreened
    elseif event == "AXWindowMoved" or event == "AXWindowResized" then
        space = Spaces.windowSpaces(window)[1]
    end

    if space then self:tileSpace(space) end
end

<<<<<<< HEAD
function PaperWM:bindHotkeys(mapping)
    local partial = hs.fnutils.partial
    local spec = {
        stop_events = partial(self.stop, self),
        focus_left = partial(self.focusWindow, self, Direction.LEFT),
        focus_right = partial(self.focusWindow, self, Direction.RIGHT),
        focus_up = partial(self.focusWindow, self, Direction.UP),
        focus_down = partial(self.focusWindow, self, Direction.DOWN),
        swap_left = partial(self.swapWindows, self, Direction.LEFT),
        swap_right = partial(self.swapWindows, self, Direction.RIGHT),
        swap_up = partial(self.swapWindows, self, Direction.UP),
        swap_down = partial(self.swapWindows, self, Direction.DOWN),
        center_window = partial(self.centerWindow, self),
        full_width = partial(self.setWindowFullWidth, self),
        cycle_width = partial(self.cycleWindowSize, self, Direction.WIDTH),
        cycle_height = partial(self.cycleWindowSize, self, Direction.HEIGHT),
        slurp_in = partial(self.slurpWindow, self),
        barf_out = partial(self.barfWindow, self),
        split_screen = partial(self.splitScreen, self),
        switch_space_1 = partial(self.switchToSpace, self, 1),
        switch_space_2 = partial(self.switchToSpace, self, 2),
        switch_space_3 = partial(self.switchToSpace, self, 3),
        switch_space_4 = partial(self.switchToSpace, self, 4),
        switch_space_5 = partial(self.switchToSpace, self, 5),
        switch_space_6 = partial(self.switchToSpace, self, 6),
        switch_space_7 = partial(self.switchToSpace, self, 7),
        switch_space_8 = partial(self.switchToSpace, self, 8),
        switch_space_9 = partial(self.switchToSpace, self, 9),
        move_window_1 = partial(self.moveWindowToSpace, self, 1),
        move_window_2 = partial(self.moveWindowToSpace, self, 2),
        move_window_3 = partial(self.moveWindowToSpace, self, 3),
        move_window_4 = partial(self.moveWindowToSpace, self, 4),
        move_window_5 = partial(self.moveWindowToSpace, self, 5),
        move_window_6 = partial(self.moveWindowToSpace, self, 6),
        move_window_7 = partial(self.moveWindowToSpace, self, 7),
        move_window_8 = partial(self.moveWindowToSpace, self, 8),
        move_window_9 = partial(self.moveWindowToSpace, self, 9)
    }
    hs.spoons.bindHotkeysToSpec(spec, mapping)
end

--Split the screen
function PaperWM:splitScreen()
    -- get current focused window
    local focused = hs.window.focusedWindow()
    if not focused then return end

    -- get window to right
    local focusedIndex = index_table[focused:id()]
    if not focusedIndex then return end

    local rightWindow = getWindow(focusedIndex.space, focusedIndex.col + 1, focusedIndex.row)
    if not rightWindow then return end

    -- get screen info
    local screen = focused:screen()
    local screenFrame = screen:frame()
    local focusFrame = focused:frame()

    -- calculate new frames
    local focusNewFrame = hs.geometry.rect(screenFrame.x, screenFrame.y, screenFrame.w/2, screenFrame.h)
    local rightNewFrame = hs.geometry.rect(screenFrame.x + screenFrame.w/2, screenFrame.y, screenFrame.w/2, screenFrame.h)

    -- move windows
    self:moveWindow(focused, focusNewFrame)
    self:moveWindow(rightWindow, rightNewFrame)

    -- update layout
    self:tileSpace(focusedIndex.space)
end

--Split the screen
function PaperWM:splitScreen()
    -- get current focused window
    local focused = hs.window.focusedWindow()
    if not focused then return end

    -- get window to right
    local focusedIndex = index_table[focused:id()]
    if not focusedIndex then return end

    local rightWindow = getWindow(focusedIndex.space, focusedIndex.col + 1, focusedIndex.row)
    if not rightWindow then return end

    -- get screen info
    local screen = focused:screen()
    local screenFrame = screen:frame()
    local focusFrame = focused:frame()

    -- calculate new frames
    local focusNewFrame = hs.geometry.rect(screenFrame.x, screenFrame.y, screenFrame.w/2, screenFrame.h)
    local rightNewFrame = hs.geometry.rect(screenFrame.x + screenFrame.w/2, screenFrame.y, screenFrame.w/2, screenFrame.h)

    -- move windows
    self:moveWindow(focused, focusNewFrame)
    self:moveWindow(rightWindow, rightNewFrame)

    -- update layout
    self:tileSpace(focusedIndex.space)
=======
---generate callback fucntion for touchpad swipe gesture event
---@param self PaperWM
local function swipeHandler(self)
    -- saved upvalues between callback function calls
    local space, screen_frame = nil, nil

    ---callback for touchpad swipe gesture event
    ---@param id number unique id across callbacks for the same swipe
    ---@param type number one of Swipe.BEGIN, Swipe.MOVED, Swipe.END
    ---@param dx number change in horizonal position since last callback: between 0 and 1
    ---@param dy number change in vertical position since last callback: between 0 and 1
    return function(id, type, dx, dy)
        if type == Swipe.BEGIN then
            self.logger.df("new swipe: %d", id)

            -- use focused window for space to scroll windows
            local focused_window = Window.focusedWindow()
            if not focused_window then
                self.logger.d("focused window not found")
                return
            end

            -- get focused window index
            local focused_index = index_table[focused_window:id()]
            if not focused_index then
                self.logger.e("focused index not found")
                return
            end

            local screen = Screen(Spaces.spaceDisplay(focused_index.space))
            if not screen then
                self.logger.e("no screen for space")
                return
            end

            -- cache upvalues
            screen_frame = screen:frame()
            space        = focused_index.space

            -- stop all window moved watchers
            for window, _ in pairs(x_positions[space] or {}) do
                if not window then break end
                local watcher = ui_watchers[window:id()]
                if watcher then
                    watcher:stop()
                end
            end
        elseif type == Swipe.END then
            self.logger.df("swipe end: %d", id)

            if not space or not screen_frame then
                return -- no cached upvalues
            end

            -- restart all window moved watchers
            for window, _ in pairs(x_positions[space] or {}) do
                if not window then break end
                local watcher = ui_watchers[window:id()]
                if watcher then
                    watcher:start({ Watcher.windowMoved, Watcher.windowResized })
                end
            end

            -- ensure a focused window is on screen
            local focused_window = Window.focusedWindow()
            if focused_window then
                local frame = focused_window:frame()
                local visible_window = (function()
                    if frame.x < screen_frame.x then
                        return getFirstVisibleWindow(space, screen_frame,
                            Direction.LEFT)
                    elseif frame.x2 > screen_frame.x2 then
                        return getFirstVisibleWindow(space, screen_frame,
                            Direction.RIGHT)
                    end
                end)()
                if visible_window then
                    visible_window:focus()
                else
                    self:tileSpace(space)
                end
            else
                self.logger.e("no focused window at end of swipe")
            end

            -- clear cached upvalues
            space, screen_frame = nil, nil
        elseif type == Swipe.MOVED then
            if not space or not screen_frame then
                return -- no cached upvalues
            end

            if math.abs(dy) >= math.abs(dx) then
                return -- only handle horizontal swipes
            end

            dx = math.floor(self.swipe_gain * dx * screen_frame.w)


            local left_margin  = screen_frame.x + self.screen_margin
            local right_margin = screen_frame.x2 - self.screen_margin

            for window, x in pairs(x_positions[space] or {}) do
                if not window then break end
                x = x + dx
                local frame = window:frame()
                if dx > 0 then -- scroll right
                    frame.x = math.min(x, right_margin)
                else           -- scroll left
                    frame.x = math.max(x, left_margin - frame.w)
                end
                window:setTopLeft(frame.x, frame.y) -- avoid the animationDuration
                x_positions[space][window] = x      -- update virtual position
            end
        end
    end
>>>>>>> 8f1e0c99
end

---start automatic window tiling
---@return PaperWM
function PaperWM:splitScreen()
    -- get current focused window
    local focused = hs.window.focusedWindow()
    if not focused then return end

    -- get window to right
    local focusedIndex = index_table[focused:id()]
    if not focusedIndex then return end

    local rightWindow = getWindow(focusedIndex.space, focusedIndex.col + 1, focusedIndex.row)
    if not rightWindow then return end

    -- get screen info
    local screen = focused:screen()
    local screenFrame = screen:frame()
    local focusFrame = focused:frame()

    -- calculate new frames
    local focusNewFrame = hs.geometry.rect(screenFrame.x, screenFrame.y, screenFrame.w/2, screenFrame.h)
    local rightNewFrame = hs.geometry.rect(screenFrame.x + screenFrame.w/2, screenFrame.y, screenFrame.w/2, screenFrame.h)

    -- move windows
    self:moveWindow(focused, focusNewFrame)
    self:moveWindow(rightWindow, rightNewFrame)

    -- update layout
    self:tileSpace(focusedIndex.space)
  end

function PaperWM:start()
    -- check for some settings
    if not Spaces.screensHaveSeparateSpaces() then
        self.logger.e(
            "please check 'Displays have separate Spaces' in System Preferences -> Mission Control")
    end

    -- clear state
    window_list = {}
    index_table = {}
    ui_watchers = {}
    is_floating = {}
    x_positions = {}

    -- restore saved is_floating state, filtering for valid windows
    local persisted = hs.settings.get(IsFloatingKey) or {}
    for _, id in ipairs(persisted) do
        local window = Window.get(id)
        if window and self.window_filter:isWindowAllowed(window) then
            is_floating[id] = true
        end
    end
    persistFloatingList()

    -- populate window list, index table, ui_watchers, and set initial layout
    self:refreshWindows()

    -- listen for window events
    self.window_filter:subscribe({
        WindowFilter.windowFocused, WindowFilter.windowVisible,
        WindowFilter.windowNotVisible, WindowFilter.windowFullscreened,
        WindowFilter.windowUnfullscreened, WindowFilter.windowDestroyed
    }, function(window, _, event) windowEventHandler(window, event, self) end)

    -- watch for external monitor plug / unplug
    screen_watcher:start()

    -- recognize horizontal touchpad swipe gestures
    if self.swipe_fingers > 1 then
        Swipe:start(self.swipe_fingers, swipeHandler(self))
    end

    return self
end

---stop automatic window tiling
---@return PaperWM
function PaperWM:stop()
    -- stop events
    self.window_filter:unsubscribeAll()
    for _, watcher in pairs(ui_watchers) do watcher:stop() end
    screen_watcher:stop()

    -- fit all windows within the bounds of the screen
    for _, window in ipairs(self.window_filter:getWindows()) do
        window:setFrameInScreenBounds()
    end

    -- stop listening for touchpad swipes
    Swipe:stop()

    return self
end

---tile a column of window by moving and resizing
---@param windows Window[] column of windows
---@param bounds Frame bounds to constrain column of tiled windows
---@param h number|nil set windows to specified height
---@param w number|nil set windows to specified width
---@param id number|nil id of window to set specific height
---@param h4id number|nil specific height for provided window id
---@return number width of tiled column
function PaperWM:tileColumn(windows, bounds, h, w, id, h4id)
    local last_window, frame
    for _, window in ipairs(windows) do
        frame = window:frame()
        w = w or frame.w -- take given width or width of first window
        if bounds.x then -- set either left or right x coord
            frame.x = bounds.x
        elseif bounds.x2 then
            frame.x = bounds.x2 - w
        end
        if h then              -- set height if given
            if id and h4id and window:id() == id then
                frame.h = h4id -- use this height for window with id
            else
                frame.h = h    -- use this height for all other windows
            end
        end
        frame.y = bounds.y
        frame.w = w
        frame.y2 = math.min(frame.y2, bounds.y2) -- don't overflow bottom of bounds
        self:moveWindow(window, frame)
        bounds.y = math.min(frame.y2 + self.window_gap, bounds.y2)
        last_window = window
    end
    -- expand last window height to bottom
    if frame.y2 ~= bounds.y2 then
        frame.y2 = bounds.y2
        self:moveWindow(last_window, frame)
    end
    return w -- return width of column
end

---tile all column in a space by moving and resizing windows
---@param space Space
function PaperWM:tileSpace(space)
    if not space or Spaces.spaceType(space) ~= "user" then
        self.logger.e("current space invalid")
        return
    end

    -- find screen for space
    local screen = Screen(Spaces.spaceDisplay(space))
    if not screen then
        self.logger.e("no screen for space")
        return
    end

    -- if focused window is in space, tile from that
    local focused_window = Window.focusedWindow()
    local anchor_window = (function()
        if focused_window and not is_floating[focused_window:id()] and Spaces.windowSpaces(focused_window)[1] == space then
            return focused_window
        else
            return getFirstVisibleWindow(space, screen:frame())
        end
    end)()

    if not anchor_window then
        self.logger.e("no anchor window in space")
        return
    end

    local anchor_index = index_table[anchor_window:id()]
    if not anchor_index then
        self.logger.e("anchor index not found")
        return -- bail
    end

    -- get some global coordinates
    local screen_frame <const> = screen:frame()
    local left_margin <const> = screen_frame.x + self.screen_margin
    local right_margin <const> = screen_frame.x2 - self.screen_margin
    local canvas <const> = getCanvas(screen)

    -- make sure anchor window is on screen
    local anchor_frame = anchor_window:frame()
    anchor_frame.x = math.max(anchor_frame.x, canvas.x)
    anchor_frame.w = math.min(anchor_frame.w, canvas.w)
    anchor_frame.h = math.min(anchor_frame.h, canvas.h)
    if anchor_frame.x2 > canvas.x2 then
        anchor_frame.x = canvas.x2 - anchor_frame.w
    end

    -- adjust anchor window column
    local column = getColumn(space, anchor_index.col)
    if not column then
        self.logger.e("no anchor window column")
        return
    end

    -- TODO: need a minimum window height
    if #column == 1 then
        anchor_frame.y, anchor_frame.h = canvas.y, canvas.h
        self:moveWindow(anchor_window, anchor_frame)
    else
        local n = #column - 1 -- number of other windows in column
        local h =
            math.max(0, canvas.h - anchor_frame.h - (n * self.window_gap)) // n
        local bounds = {
            x = anchor_frame.x,
            x2 = nil,
            y = canvas.y,
            y2 = canvas.y2
        }
        self:tileColumn(column, bounds, h, anchor_frame.w, anchor_window:id(),
            anchor_frame.h)
    end
    updateVirtualPositions(space, column, anchor_frame.x)

    -- tile windows from anchor right
    local x = anchor_frame.x2 + self.window_gap
    for col = anchor_index.col + 1, #(window_list[space] or {}) do
        local bounds = {
            x = math.min(x, right_margin),
            x2 = nil,
            y = canvas.y,
            y2 =
                canvas.y2
        }
        local column = getColumn(space, col)
        local width = self:tileColumn(column, bounds)
        updateVirtualPositions(space, column, x)
        x = x + width + self.window_gap
    end

    -- tile windows from anchor left
    local x = anchor_frame.x
    local x2 = math.max(anchor_frame.x - self.window_gap, left_margin)
    for col = anchor_index.col - 1, 1, -1 do
        local bounds = { x = nil, x2 = x2, y = canvas.y, y2 = canvas.y2 }
        local column = getColumn(space, col)
        local width = self:tileColumn(column, bounds)
        x = x - width - self.window_gap
        updateVirtualPositions(space, column, x)
        x2 = math.max(x2 - width - self.window_gap, left_margin)
    end
end

---get all windows across all spaces and retile them
function PaperWM:refreshWindows()
    -- get all windows across spaces
    local all_windows = self.window_filter:getWindows()

    local retile_spaces = {} -- spaces that need to be retiled
    for _, window in ipairs(all_windows) do
        local index = index_table[window:id()]
        if is_floating[window:id()] then
            -- ignore floating windows
        elseif not index then
            -- add window
            local space = self:addWindow(window)
            if space then retile_spaces[space] = true end
        elseif index.space ~= Spaces.windowSpaces(window)[1] then
            -- move to window list in new space
            self:removeWindow(window)
            local space = self:addWindow(window)
            if space then retile_spaces[space] = true end
        end
    end

    -- retile spaces
    for space, _ in pairs(retile_spaces) do self:tileSpace(space) end
end

---add a new window to be tracked and automatically tiled
---@param add_window Window new window to be added
---@return Space|nil space that contains new window
function PaperWM:addWindow(add_window)
    -- A window with no tabs will have a tabCount of 0
    -- A new tab for a window will have tabCount equal to the total number of tabs
    -- All existing tabs in a window will have their tabCount reset to 0
    -- We can't query whether an exiting hs.window is a tab or not after creation
    local apple <const> = "com.apple"
    if add_window:tabCount() > 0 and add_window:application():bundleID():sub(1, #apple) == apple then
        -- It's mostly built-in Apple apps like Finder and Terminal whose tabs
        -- show up as separate windows. Third party apps like Microsoft Office
        -- use tabs that are all contained within one window and tile fine.
        hs.notify.show("PaperWM", "Windows with tabs are not supported!",
            "See https://github.com/mogenson/PaperWM.spoon/issues/39")
        return
    end

    -- check if window is already in window list
    if index_table[add_window:id()] then return end

    local space = Spaces.windowSpaces(add_window)[1]
    if not space then
        self.logger.e("add window does not have a space")
        return
    end
    if not window_list[space] then window_list[space] = {} end

    -- find where to insert window
    local add_column = 1

    -- when addWindow() is called from a window created event:
    -- focused_window from previous window focused event will not be add_window
    -- hs.window.focusedWindow() will return add_window
    -- new window focused event for add_window has not happened yet
    if prev_focused_window and
        ((index_table[prev_focused_window:id()] or {}).space == space) and
        (prev_focused_window:id() ~= add_window:id()) then
        add_column = index_table[prev_focused_window:id()].col +
            1 -- insert to the right
    else
        local x = add_window:frame().center.x
        for col, windows in ipairs(window_list[space]) do
            if x < windows[1]:frame().center.x then
                add_column = col
                break
            end
        end
    end

    -- add window
    table.insert(window_list[space], add_column, { add_window })

    -- update index table
    updateIndexTable(space, add_column)

    -- subscribe to window moved events
    local watcher = add_window:newWatcher(
        function(window, event, _, self)
            windowEventHandler(window, event, self)
        end, self)
    watcher:start({ Watcher.windowMoved, Watcher.windowResized })
    ui_watchers[add_window:id()] = watcher

    return space
end

---remove a window from being tracked and automatically tiled
---@param remove_window Window window to be removed
---@param skip_new_window_focus boolean|nil don't focus a nearby window if true
---@return Space|nil space that contained removed window
function PaperWM:removeWindow(remove_window, skip_new_window_focus)
    -- get index of window
    local remove_index = index_table[remove_window:id()]
    if not remove_index then
        self.logger.e("remove index not found")
        return
    end

    if not skip_new_window_focus then -- find nearby window to focus
        local focused_window = Window.focusedWindow()
        if focused_window and remove_window:id() == focused_window:id() then
            for _, direction in ipairs({
                Direction.DOWN, Direction.UP, Direction.LEFT, Direction.RIGHT
            }) do if self:focusWindow(direction, remove_index) then break end end
        end
    end

    -- remove window
    table.remove(window_list[remove_index.space][remove_index.col],
        remove_index.row)
    if #window_list[remove_index.space][remove_index.col] == 0 then
        table.remove(window_list[remove_index.space], remove_index.col)
    end

    -- remove watcher
    ui_watchers[remove_window:id()]:stop()
    ui_watchers[remove_window:id()] = nil

    -- clear window position
    (x_positions[remove_index.space] or {})[remove_window] = nil

    -- update index table
    index_table[remove_window:id()] = nil
    updateIndexTable(remove_index.space, remove_index.col)

    -- remove if space is empty
    if #window_list[remove_index.space] == 0 then
        window_list[remove_index.space] = nil
        x_positions[remove_index.space] = nil
    end

    return remove_index.space -- return space for removed window
end

---move focus to a new window next to the currently focused window
---@param direction Direction use either Direction UP, DOWN, LEFT, or RIGHT
---@param focused_index Index index of focused window within the window_list
function PaperWM:focusWindow(direction, focused_index)
    if not focused_index then
        -- get current focused window
        local focused_window = Window.focusedWindow()
        if not focused_window then
            self.logger.d("focused window not found")
            return
        end

        -- get focused window index
        focused_index = index_table[focused_window:id()]
    end

    if not focused_index then
        self.logger.e("focused index not found")
        return
    end

    -- get new focused window
    local new_focused_window = nil
    if direction == Direction.LEFT or direction == Direction.RIGHT then
        -- walk down column, looking for match in neighbor column
        for row = focused_index.row, 1, -1 do
            new_focused_window = getWindow(focused_index.space,
                focused_index.col + direction, row)
            if new_focused_window then break end
        end

        -- if not found, wrap to the opposite column
        if not new_focused_window then
            local columns = window_list[focused_index.space]
            local col = direction == Direction.LEFT and #columns or 1
            new_focused_window = getWindow(focused_index.space, col, focused_index.row)
        end

    elseif direction == Direction.UP or direction == Direction.DOWN then
        new_focused_window = getWindow(focused_index.space, focused_index.col,
            focused_index.row + (direction // 2))
    end

    if not new_focused_window then
        self.logger.d("new focused window not found")
        return
    end

    -- focus new window, windowFocused event will be emited immediately
    new_focused_window:focus()

    -- try to prevent MacOS from stealing focus away to another window
    Timer.doAfter(Window.animationDuration, function()
        if Window.focusedWindow() ~= new_focused_window then
            self.logger.df("refocusing window %s", new_focused_window)
            new_focused_window:focus()
        end
    end)

    return new_focused_window
end

---swap the focused window with a window next to it
---if swapping horizontally and the adjacent window is in a column, swap the
---entire column. if swapping vertically and the focused window is in a column,
---swap positions within the column
---@param direction Direction use Direction LEFT, RIGHT, UP, or DOWN
function PaperWM:swapWindows(direction)
    -- use focused window as source window
    local focused_window = Window.focusedWindow()
    if not focused_window then
        self.logger.d("focused window not found")
        return
    end

    -- get focused window index
    local focused_index = index_table[focused_window:id()]
    if not focused_index then
        self.logger.e("focused index not found")
        return
    end

    if direction == Direction.LEFT or direction == Direction.RIGHT then
        -- get target windows
        local target_index = { col = focused_index.col + direction }
        local target_column = getColumn(focused_index.space, target_index.col)
        if not target_column then
            self.logger.d("target column not found")
            return
        end

        -- swap place in window list
        local focused_column = getColumn(focused_index.space, focused_index.col)
        window_list[focused_index.space][target_index.col] = focused_column
        window_list[focused_index.space][focused_index.col] = target_column

        -- update index table
        for row, window in ipairs(target_column) do
            index_table[window:id()] = {
                space = focused_index.space,
                col = focused_index.col,
                row = row
            }
        end
        for row, window in ipairs(focused_column) do
            index_table[window:id()] = {
                space = focused_index.space,
                col = target_index.col,
                row = row
            }
        end

        -- swap frames
        local focused_frame = focused_window:frame()
        local target_frame = target_column[1]:frame()
        if direction == Direction.LEFT then
            focused_frame.x = target_frame.x
            target_frame.x = focused_frame.x2 + self.window_gap
        else -- Direction.RIGHT
            target_frame.x = focused_frame.x
            focused_frame.x = target_frame.x2 + self.window_gap
        end
        for _, window in ipairs(target_column) do
            local frame = window:frame()
            frame.x = target_frame.x
            self:moveWindow(window, frame)
        end
        for _, window in ipairs(focused_column) do
            local frame = window:frame()
            frame.x = focused_frame.x
            self:moveWindow(window, frame)
        end
    elseif direction == Direction.UP or direction == Direction.DOWN then
        -- get target window
        local target_index = {
            space = focused_index.space,
            col = focused_index.col,
            row = focused_index.row + (direction // 2)
        }
        local target_window = getWindow(target_index.space, target_index.col,
            target_index.row)
        if not target_window then
            self.logger.d("target window not found")
            return
        end

        -- swap places in window list
        window_list[target_index.space][target_index.col][target_index.row] =
            focused_window
        window_list[focused_index.space][focused_index.col][focused_index.row] =
            target_window

        -- update index table
        index_table[target_window:id()] = focused_index
        index_table[focused_window:id()] = target_index

        -- swap frames
        local focused_frame = focused_window:frame()
        local target_frame = target_window:frame()
        if direction == Direction.UP then
            focused_frame.y = target_frame.y
            target_frame.y = focused_frame.y2 + self.window_gap
        else -- Direction.DOWN
            target_frame.y = focused_frame.y
            focused_frame.y = target_frame.y2 + self.window_gap
        end
        self:moveWindow(focused_window, focused_frame)
        self:moveWindow(target_window, target_frame)
    end

    -- update layout
    self:tileSpace(focused_index.space)
end

---move the focused window to the center of the screen, horizontally
---don't resize the window or change it's vertical position
function PaperWM:centerWindow()
    -- get current focused window
    local focused_window = Window.focusedWindow()
    if not focused_window then
        self.logger.d("focused window not found")
        return
    end

    -- get global coordinates
    local focused_frame = focused_window:frame()
    local screen_frame = focused_window:screen():frame()

    -- center window
    focused_frame.x = screen_frame.x + (screen_frame.w // 2) -
        (focused_frame.w // 2)
    self:moveWindow(focused_window, focused_frame)

    -- update layout
    local space = Spaces.windowSpaces(focused_window)[1]
    self:tileSpace(space)
end

---set the focused window to the width of the screen and cache the original width
---restore the original window size if called again, don't change the height
function PaperWM:toggleWindowFullWidth()
    local width_cache = {}
    return function(self)
        -- get current focused window
        local focused_window = Window.focusedWindow()
        if not focused_window then
            self.logger.d("focused window not found")
            return
        end

        local canvas = getCanvas(focused_window:screen())
        local focused_frame = focused_window:frame()
        local id = focused_window:id()

        local width = width_cache[id]
        if width then
            -- restore window width
            focused_frame.x = canvas.x + ((canvas.w - width) / 2)
            focused_frame.w = width
            width_cache[id] = nil
        else
            -- set window to fullscreen width
            width_cache[id] = focused_frame.w
            focused_frame.x, focused_frame.w = canvas.x, canvas.w
        end

        -- update layout
        self:moveWindow(focused_window, focused_frame)
        local space = Spaces.windowSpaces(focused_window)[1]
        self:tileSpace(space)
    end
end

---resize the width or height of the window, keeping the other dimension the
---same. cycles through the ratios specified in PaperWM.window_ratios
---@param direction Direction use Direction.WIDTH or Direction.HEIGHT
---@param cycle_direction Direction use Direction.ASCENDING or DESCENDING
function PaperWM:cycleWindowSize(direction, cycle_direction)
    -- get current focused window
    local focused_window = Window.focusedWindow()
    if not focused_window then
        self.logger.d("focused window not found")
        return
    end

    local function findNewSize(area_size, frame_size, cycle_direction)
        local sizes = {}
        local new_size = nil
        if cycle_direction == Direction.ASCENDING then
            for index, ratio in ipairs(self.window_ratios) do
                sizes[index] = ratio * (area_size + self.window_gap) -
                    self.window_gap
            end

            -- find new size
            new_size = sizes[1]
            for _, size in ipairs(sizes) do
                if size > frame_size + 10 then
                    new_size = size
                    break
                end
            end
        elseif cycle_direction == Direction.DESCENDING then
            for index, ratio in ipairs(self.window_ratios) do
                sizes[index] = ratio * (area_size + self.window_gap) -
                    self.window_gap
            end

            -- find new size, starting from the end
            new_size = sizes[#sizes] -- Start with the largest size
            for i = #sizes, 1, -1 do
                if sizes[i] < frame_size - 10 then
                    new_size = sizes[i]
                    break
                end
            end
        else
            self.logger.e(
                "cycle_direction must be either Direction.ASCENDING or Direction.DESCENDING")
        end

        return new_size
    end

    local canvas = getCanvas(focused_window:screen())
    local focused_frame = focused_window:frame()

    if direction == Direction.WIDTH then
        local new_width = findNewSize(canvas.w, focused_frame.w, cycle_direction)
        focused_frame.x = focused_frame.x + ((focused_frame.w - new_width) // 2)
        focused_frame.w = new_width
    elseif direction == Direction.HEIGHT then
        local new_height = findNewSize(canvas.h, focused_frame.h, cycle_direction)
        focused_frame.y = math.max(canvas.y,
            focused_frame.y + ((focused_frame.h - new_height) // 2))
        focused_frame.h = new_height
        focused_frame.y = focused_frame.y -
            math.max(0, focused_frame.y2 - canvas.y2)
    else
        self.logger.e(
            "direction must be either Direction.WIDTH or Direction.HEIGHT")
        return
    end

    -- apply new size
    self:moveWindow(focused_window, focused_frame)

    -- update layout
    local space = Spaces.windowSpaces(focused_window)[1]
    self:tileSpace(space)
end

---take the current focused window and move it into the bottom of
---the column to the left
function PaperWM:slurpWindow()
    -- TODO paperwm behavior:
    -- add top window from column to the right to bottom of current column
    -- if no colum to the right and current window is only window in current column,
    -- add current window to bottom of column to the left

    -- get current focused window
    local focused_window = Window.focusedWindow()
    if not focused_window then
        self.logger.d("focused window not found")
        return
    end

    -- get window index
    local focused_index = index_table[focused_window:id()]
    if not focused_index then
        self.logger.e("focused index not found")
        return
    end

    -- get column to left
    local column = getColumn(focused_index.space, focused_index.col - 1)
    if not column then
        self.logger.d("column not found")
        return
    end

    -- remove window
    table.remove(window_list[focused_index.space][focused_index.col],
        focused_index.row)
    if #window_list[focused_index.space][focused_index.col] == 0 then
        table.remove(window_list[focused_index.space], focused_index.col)
    end

    -- append to end of column
    table.insert(column, focused_window)

    -- update index table
    local num_windows = #column
    index_table[focused_window:id()] = {
        space = focused_index.space,
        col = focused_index.col - 1,
        row = num_windows
    }
    updateIndexTable(focused_index.space, focused_index.col)

    -- adjust window frames
    local canvas = getCanvas(focused_window:screen())
    local bounds = {
        x = column[1]:frame().x,
        x2 = nil,
        y = canvas.y,
        y2 = canvas.y2
    }
    local h = math.max(0, canvas.h - ((num_windows - 1) * self.window_gap)) //
        num_windows
    self:tileColumn(column, bounds, h)

    -- update layout
    self:tileSpace(focused_index.space)
end

---remove focused window from it's current column and place into
---a new column to the right
function PaperWM:barfWindow()
    -- TODO paperwm behavior:
    -- remove bottom window of current column
    -- place window into a new column to the right--

    -- get current focused window
    local focused_window = Window.focusedWindow()
    if not focused_window then
        self.logger.d("focused window not found")
        return
    end

    -- get window index
    local focused_index = index_table[focused_window:id()]
    if not focused_index then
        self.logger.e("focused index not found")
        return
    end

    -- get column
    local column = getColumn(focused_index.space, focused_index.col)
    if #column == 1 then
        self.logger.d("only window in column")
        return
    end

    -- remove window and insert in new column
    table.remove(column, focused_index.row)
    table.insert(window_list[focused_index.space], focused_index.col + 1,
        { focused_window })

    -- update index table
    updateIndexTable(focused_index.space, focused_index.col)

    -- adjust window frames
    local num_windows = #column
    local canvas = getCanvas(focused_window:screen())
    local focused_frame = focused_window:frame()
    local bounds = { x = focused_frame.x, x2 = nil, y = canvas.y, y2 = canvas.y2 }
    local h = math.max(0, canvas.h - ((num_windows - 1) * self.window_gap)) //
        num_windows
    focused_frame.y = canvas.y
    focused_frame.x = focused_frame.x2 + self.window_gap
    focused_frame.h = canvas.h
    self:moveWindow(focused_window, focused_frame)
    self:tileColumn(column, bounds, h)

    -- update layout
    self:tileSpace(focused_index.space)
end

---switch to a Mission Control space
---@param index number incremental id for space
function PaperWM:switchToSpace(index)
    local space = MissionControl:getSpaceID(index)
    if not space then
        self.logger.d("space not found")
        return
    end

    local screen = Screen(Spaces.spaceDisplay(space))
    local window = getFirstVisibleWindow(space, screen:frame())
    Spaces.gotoSpace(space)
    MissionControl:focusSpace(space, window)
end

---switch to a Mission Control space to the left or right of current space
---@param direction Direction use Direction.LEFT or Direction.RIGHT
function PaperWM:incrementSpace(direction)
    if (direction ~= Direction.LEFT and direction ~= Direction.RIGHT) then
        self.logger.d("move is invalid, left and right only")
        return
    end
    local curr_space_id = Spaces.focusedSpace()
    local layout = Spaces.allSpaces()
    local curr_space_idx = -1
    local num_spaces = 0
    for _, screen in ipairs(Screen.allScreens()) do
        local screen_uuid = screen:getUUID()
        if curr_space_idx < 0 then
            for idx, space_id in ipairs(layout[screen_uuid]) do
                if curr_space_id == space_id then
                    curr_space_idx = idx + num_spaces
                    break
                end
            end
        end
        num_spaces = num_spaces + #layout[screen_uuid]
    end

    if curr_space_idx >= 0 then
        local new_space_idx = ((curr_space_idx - 1 + direction) % num_spaces) + 1
        self:switchToSpace(new_space_idx)
    end
end

---move focused window to a Mission Control space
---@param index number space index
function PaperWM:moveWindowToSpace(index)
    local focused_window = Window.focusedWindow()
    if not focused_window then
        self.logger.d("focused window not found")
        return
    end

    local focused_index = index_table[focused_window:id()]
    if not focused_index then
        self.logger.e("focused index not found")
        return
    end

    local new_space = MissionControl:getSpaceID(index)
    if not new_space then
        self.logger.d("space not found")
        return
    end

    if new_space == Spaces.windowSpaces(focused_window)[1] then
        self.logger.d("window already on space")
        return
    end

    if Spaces.spaceType(new_space) ~= "user" then
        self.logger.d("space is invalid")
        return
    end


    local screen = Screen(Spaces.spaceDisplay(new_space))
    if not screen then
        self.logger.d("no screen for space")
        return
    end

    -- cache a copy of focused_window, don't switch focus when removing window
    local old_space = self:removeWindow(focused_window, true)
    if not old_space then
        self.logger.e("can't remove focused window")
        return
    end

    local ret, err = MissionControl:moveWindowToSpace(focused_window, new_space)
    if not ret or err then
        self.logger.e(err)
        return
    end

    self:addWindow(focused_window)
    self:tileSpace(old_space)
    self:tileSpace(new_space)

    MissionControl:focusSpace(new_space, focused_window)
end

---move and resize a window to the coordinates specified by the frame
---disable watchers while window is moving and re-enable after
---@param window Window window to move
---@param frame Frame coordinates to set window size and location
function PaperWM:moveWindow(window, frame)
    -- greater than 0.017 hs.window animation step time
    local padding <const> = 0.02

    local watcher = ui_watchers[window:id()]
    if not watcher then
        self.logger.e("window does not have ui watcher")
        return
    end

    if frame == window:frame() then
        self.logger.v("no change in window frame")
        return
    end

    watcher:stop()
    window:setFrame(frame)
    Timer.doAfter(Window.animationDuration + padding, function()
        watcher:start({ Watcher.windowMoved, Watcher.windowResized })
    end)
end

---add or remove focused window from the floating layer and retile the space
function PaperWM:toggleFloating()
    local window = Window.focusedWindow()
    if not window then
        self.logger.d("focused window not found")
        return
    end

    local id = window:id()
    if is_floating[id] then
        is_floating[id] = nil
    else
        is_floating[id] = true
    end
    persistFloatingList()

    local space = (function()
        if is_floating[id] then
            return self:removeWindow(window, true)
        else
            return self:addWindow(window)
        end
    end)()
    if space then
        self:tileSpace(space)
    end
end

---supported window movement actions
PaperWM.actions = {
    stop_events = partial(PaperWM.stop, PaperWM),
    refresh_windows = partial(PaperWM.refreshWindows, PaperWM),
    toggle_floating = partial(PaperWM.toggleFloating, PaperWM),
    focus_left = partial(PaperWM.focusWindow, PaperWM, Direction.LEFT),
    focus_right = partial(PaperWM.focusWindow, PaperWM, Direction.RIGHT),
    focus_up = partial(PaperWM.focusWindow, PaperWM, Direction.UP),
    focus_down = partial(PaperWM.focusWindow, PaperWM, Direction.DOWN),
    swap_left = partial(PaperWM.swapWindows, PaperWM, Direction.LEFT),
    swap_right = partial(PaperWM.swapWindows, PaperWM, Direction.RIGHT),
    swap_up = partial(PaperWM.swapWindows, PaperWM, Direction.UP),
    swap_down = partial(PaperWM.swapWindows, PaperWM, Direction.DOWN),
    center_window = partial(PaperWM.centerWindow, PaperWM),
    full_width = partial(PaperWM:toggleWindowFullWidth(), PaperWM),
    cycle_width = partial(PaperWM.cycleWindowSize, PaperWM, Direction.WIDTH, Direction.ASCENDING),
    cycle_height = partial(PaperWM.cycleWindowSize, PaperWM, Direction.HEIGHT, Direction.ASCENDING),
    reverse_cycle_width = partial(PaperWM.cycleWindowSize, PaperWM, Direction.WIDTH, Direction.DESCENDING),
    reverse_cycle_height = partial(PaperWM.cycleWindowSize, PaperWM, Direction.HEIGHT, Direction.DESCENDING),
    slurp_in = partial(PaperWM.slurpWindow, PaperWM),
    barf_out = partial(PaperWM.barfWindow, PaperWM),
    split_screen = partial(PaperWM.splitScreen, PaperWM),
    switch_space_l = partial(PaperWM.incrementSpace, PaperWM, Direction.LEFT),
    switch_space_r = partial(PaperWM.incrementSpace, PaperWM, Direction.RIGHT),
    switch_space_1 = partial(PaperWM.switchToSpace, PaperWM, 1),
    switch_space_2 = partial(PaperWM.switchToSpace, PaperWM, 2),
    switch_space_3 = partial(PaperWM.switchToSpace, PaperWM, 3),
    switch_space_4 = partial(PaperWM.switchToSpace, PaperWM, 4),
    switch_space_5 = partial(PaperWM.switchToSpace, PaperWM, 5),
    switch_space_6 = partial(PaperWM.switchToSpace, PaperWM, 6),
    switch_space_7 = partial(PaperWM.switchToSpace, PaperWM, 7),
    switch_space_8 = partial(PaperWM.switchToSpace, PaperWM, 8),
    switch_space_9 = partial(PaperWM.switchToSpace, PaperWM, 9),
    move_window_1 = partial(PaperWM.moveWindowToSpace, PaperWM, 1),
    move_window_2 = partial(PaperWM.moveWindowToSpace, PaperWM, 2),
    move_window_3 = partial(PaperWM.moveWindowToSpace, PaperWM, 3),
    move_window_4 = partial(PaperWM.moveWindowToSpace, PaperWM, 4),
    move_window_5 = partial(PaperWM.moveWindowToSpace, PaperWM, 5),
    move_window_6 = partial(PaperWM.moveWindowToSpace, PaperWM, 6),
    move_window_7 = partial(PaperWM.moveWindowToSpace, PaperWM, 7),
    move_window_8 = partial(PaperWM.moveWindowToSpace, PaperWM, 8),
    move_window_9 = partial(PaperWM.moveWindowToSpace, PaperWM, 9)
}

---bind userdefined hotkeys to PaperWM actions
---use PaperWM.default_hotkeys for suggested defaults
---@param mapping Mapping table of actions and hotkeys
function PaperWM:bindHotkeys(mapping)
    local spec = self.actions
    hs.spoons.bindHotkeysToSpec(spec, mapping)
end

return PaperWM<|MERGE_RESOLUTION|>--- conflicted
+++ resolved
@@ -317,7 +317,6 @@
     if space then self:tileSpace(space) end
 end
 
-<<<<<<< HEAD
 function PaperWM:bindHotkeys(mapping)
     local partial = hs.fnutils.partial
     local spec = {
@@ -417,7 +416,8 @@
 
     -- update layout
     self:tileSpace(focusedIndex.space)
-=======
+end
+
 ---generate callback fucntion for touchpad swipe gesture event
 ---@param self PaperWM
 local function swipeHandler(self)
@@ -534,7 +534,6 @@
             end
         end
     end
->>>>>>> 8f1e0c99
 end
 
 ---start automatic window tiling
